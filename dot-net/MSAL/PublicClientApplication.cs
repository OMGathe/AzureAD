--- conflicted
+++ resolved
@@ -9,13 +9,9 @@
     /// </summary>
     public class PublicClientApplication
     {
-<<<<<<< HEAD
-        private const string DEFAULT_AUTHORITY = "https://login.microsoftonline.com/common";
-        
-=======
+
         private const string DEFAULT_AUTHORTIY = "default-authority";
 
->>>>>>> 4ad5256a
         /// <summary>
         /// Default consutructor of the application. It is here to emphasise the lack of parameters.
         /// </summary>
@@ -80,10 +76,6 @@
         /// instances like china/fairfax/blackforest or tenant specific endpoint.
         /// </summary>
         public string Authority { get; private set; }
-<<<<<<< HEAD
-=======
-
->>>>>>> 4ad5256a
 
         /// <summary>
         /// .NET specific. Default cache will be In Memory
