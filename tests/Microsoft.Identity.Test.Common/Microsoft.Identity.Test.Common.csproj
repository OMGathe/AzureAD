--- conflicted
+++ resolved
@@ -7,7 +7,6 @@
   <ItemGroup>
     <PackageReference Include="Microsoft.NET.Test.Sdk" Version="16.5.0" />
     <PackageReference Include="MSTest.TestFramework" Version="2.1.0" />
-    <PackageReference Include="Newtonsoft.Json" Version="13.0.1" />
     <PackageReference Include="NSubstitute" Version="4.0.0" />
     <PackageReference Include="System.Reflection.TypeExtensions" Version="4.7.0" />
     <PackageReference Include="System.Threading" Version="4.3.0" />
@@ -19,10 +18,4 @@
   <ItemGroup>
     <ProjectReference Include="..\..\src\client\Microsoft.Identity.Client\Microsoft.Identity.Client.csproj" />
   </ItemGroup>
-<<<<<<< HEAD
-  <ItemGroup>
-    <PackageReference Update="Microsoft.CodeAnalysis.NetAnalyzers" Version="6.0.0" />
-  </ItemGroup>
-=======
->>>>>>> 4eba04ce
 </Project>