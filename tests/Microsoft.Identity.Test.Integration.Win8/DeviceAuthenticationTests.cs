﻿// Copyright (c) Microsoft Corporation. All rights reserved.
// Licensed under the MIT License.

using System;
using System.Linq;
using System.Net;
using System.Text.Json.Nodes;
using System.Threading;
using System.Threading.Tasks;
using Microsoft.Identity.Client;
using Microsoft.Identity.Client.PlatformsCommon.Shared;
using Microsoft.Identity.Test.Common;
using Microsoft.Identity.Test.LabInfrastructure;
using Microsoft.VisualStudio.TestTools.UnitTesting;

namespace Microsoft.Identity.Test.Integration.Win8
{
    [TestClass]
    public class DeviceAuthenticationTests
    {
        private const string _claims = "{\"access_token\":{\"deviceid\":{\"essential\":true}}}";
        private const string _deviceAuthuser = "idlabca@msidlab8.onmicrosoft.com";

        
        [TestMethod]
        public async Task PKeyAuthNonInteractiveTestAsync()
        {
            //Arrange
            var labResponse = await LabUserHelper.GetSpecificUserAsync(_deviceAuthuser).ConfigureAwait(false);
            var factory = new HttpSnifferClientFactory();
            var msalPublicClient = PublicClientApplicationBuilder
                .Create(labResponse.App.AppId)
                .WithAuthority("https://login.microsoftonline.com/organizations/")
                .WithHttpClientFactory(factory)
                .Build();

            //Act
            var authResult = msalPublicClient.AcquireTokenByUsernamePassword(
                 new[] { "user.read" },
                 labResponse.User.Upn,
<<<<<<< HEAD
                 new NetworkCredential("", labResponse.User.GetOrFetchPassword()).SecurePassword)
             .WithClaims(JsonNode.Parse(_claims).ToJsonString())
=======
                 labResponse.User.GetOrFetchPassword())
             .WithClaims(JObject.Parse(_claims).ToString())
>>>>>>> 50421054
             .ExecuteAsync(CancellationToken.None).Result;

            //Assert
            Assert.IsNotNull(authResult);
            Assert.IsNotNull(authResult.AccessToken);
            Assert.IsNotNull(authResult.IdToken);
            Assert.IsTrue(string.Equals(_deviceAuthuser, authResult.Account.Username, StringComparison.InvariantCultureIgnoreCase));

            //Assert that the PKeyAuth header is used and the token response is successful
            var (req, res) = factory.RequestsAndResponses
                .Where(x => x.Item1.Headers.Authorization != null
                && x.Item1.Headers.Authorization.Scheme.Contains(PKeyAuthConstants.PKeyAuthName)
                && x.Item2.StatusCode == HttpStatusCode.OK).FirstOrDefault();

            Assert.IsNotNull(req);
            Assert.IsNotNull(res);
        }
    }
}<|MERGE_RESOLUTION|>--- conflicted
+++ resolved
@@ -4,7 +4,7 @@
 using System;
 using System.Linq;
 using System.Net;
-using System.Text.Json.Nodes;
+using System.Text.Json.Nodes;
 using System.Threading;
 using System.Threading.Tasks;
 using Microsoft.Identity.Client;
@@ -38,13 +38,8 @@
             var authResult = msalPublicClient.AcquireTokenByUsernamePassword(
                  new[] { "user.read" },
                  labResponse.User.Upn,
-<<<<<<< HEAD
-                 new NetworkCredential("", labResponse.User.GetOrFetchPassword()).SecurePassword)
+                 labResponse.User.GetOrFetchPassword())
              .WithClaims(JsonNode.Parse(_claims).ToJsonString())
-=======
-                 labResponse.User.GetOrFetchPassword())
-             .WithClaims(JObject.Parse(_claims).ToString())
->>>>>>> 50421054
              .ExecuteAsync(CancellationToken.None).Result;
 
             //Assert
