﻿using Microsoft.Identity.Client;
using Microsoft.Identity.Client.Core;
using Microsoft.Identity.Client.PlatformsCommon.Factories;
using Microsoft.Identity.Test.Common;
using Microsoft.Identity.Test.Integration.Infrastructure;
using Microsoft.Identity.Test.LabInfrastructure;
using Microsoft.VisualStudio.TestTools.UnitTesting;
using OpenQA.Selenium;
using System;
using System.Diagnostics;
using System.Net;
using System.Threading.Tasks;
using Microsoft.Identity.Client.AppConfig;

namespace Microsoft.Identity.Test.Integration.SeleniumTests
{
    [TestClass]
    public class InteractiveFlowTests
    {
        private readonly TimeSpan _seleniumTimeout = TimeSpan.FromMinutes(2);

        #region MSTest Hooks
        /// <summary>
        /// Initialized by MSTest (do not make private or readonly)
        /// </summary>
        public TestContext TestContext { get; set; }

        [ClassInitialize]
        public static void ClassInitialize(TestContext context)
        {
            ServicePointManager.SecurityProtocol = SecurityProtocolType.Tls12;
        }

        [TestInitialize]
        public void TestInitialize()
        {
            TestCommon.ResetStateAndInitMsal();
        }

        #endregion

        [TestMethod]
        public async Task InteractiveAuth_DefaultUserAsync()
        {
            // Arrange
            LabResponse labResponse = LabUserHelper.GetDefaultUser();
            await RunTestForUserAsync(labResponse).ConfigureAwait(false);
        }

        [TestMethod]
        public async Task Interactive_AdfsV3_NotFederatedAsync()
        {
            // Arrange
            UserQuery query = new UserQuery
            {
                FederationProvider = FederationProvider.AdfsV4,
                IsMamUser = false,
                IsMfaUser = false,
                IsFederatedUser = false
            };


            LabResponse labResponse = LabUserHelper.GetLabUserData(query);
            await RunTestForUserAsync(labResponse).ConfigureAwait(false);
        }

        [TestMethod]
        public async Task Interactive_AdfsV3_FederatedAsync()
        {
            // Arrange
            UserQuery query = new UserQuery
            {
                FederationProvider = FederationProvider.AdfsV4,
                IsMamUser = false,
                IsMfaUser = false,
                IsFederatedUser = true
            };
<<<<<<< HEAD


            LabResponse labResponse = LabUserHelper.GetLabUserData(query);
            await RunTestForUserAsync(labResponse).ConfigureAwait(false);
        }

        [TestMethod]
        public async Task Interactive_AdfsV2_FederatedAsync()
        {
            // Arrange
            UserQuery query = new UserQuery
            {
                FederationProvider = FederationProvider.AdfsV2,
                IsMamUser = false,
                IsMfaUser = false,
                IsFederatedUser = true
            };


            LabResponse labResponse = LabUserHelper.GetLabUserData(query);
            await RunTestForUserAsync(labResponse).ConfigureAwait(false);
        }

        [TestMethod]
        public async Task Interactive_AdfsV4_NotFederatedAsync()
        {
            // Arrange
            UserQuery query = new UserQuery
            {
                FederationProvider = FederationProvider.AdfsV4,
                IsMamUser = false,
                IsMfaUser = false,
                IsFederatedUser = false
            };

            LabResponse labResponse = LabUserHelper.GetLabUserData(query);
            await RunTestForUserAsync(labResponse).ConfigureAwait(false);
        }

        [TestMethod]
        public async Task Interactive_AdfsV4_FederatedAsync()
        {
            // Arrange
            UserQuery query = new UserQuery
            {
                FederationProvider = FederationProvider.AdfsV4,
                IsMamUser = false,
                IsMfaUser = false,
                IsFederatedUser = true
            };

=======


            LabResponse labResponse = LabUserHelper.GetLabUserData(query);
            await RunTestForUserAsync(labResponse).ConfigureAwait(false);
        }

        [TestMethod]
        public async Task Interactive_AdfsV2_FederatedAsync()
        {
            // Arrange
            UserQuery query = new UserQuery
            {
                FederationProvider = FederationProvider.AdfsV2,
                IsMamUser = false,
                IsMfaUser = false,
                IsFederatedUser = true
            };


            LabResponse labResponse = LabUserHelper.GetLabUserData(query);
            await RunTestForUserAsync(labResponse).ConfigureAwait(false);
        }

        [TestMethod]
        public async Task Interactive_AdfsV4_NotFederatedAsync()
        {
            // Arrange
            UserQuery query = new UserQuery
            {
                FederationProvider = FederationProvider.AdfsV4,
                IsMamUser = false,
                IsMfaUser = false,
                IsFederatedUser = false
            };

            LabResponse labResponse = LabUserHelper.GetLabUserData(query);
            await RunTestForUserAsync(labResponse).ConfigureAwait(false);
        }

        [TestMethod]
        public async Task Interactive_AdfsV4_FederatedAsync()
        {
            // Arrange
            UserQuery query = new UserQuery
            {
                FederationProvider = FederationProvider.AdfsV4,
                IsMamUser = false,
                IsMfaUser = false,
                IsFederatedUser = true
            };

>>>>>>> 59105023
            LabResponse labResponse = LabUserHelper.GetLabUserData(query);
            await RunTestForUserAsync(labResponse).ConfigureAwait(false);
        }

        private async Task RunTestForUserAsync(LabResponse labResponse)
        {
            Action<IWebDriver> seleniumLogic = (driver) =>
            {
                Trace.WriteLine("Starting Selenium automation");
                driver.PerformLogin(labResponse.User);
            };

            SeleniumWebUIFactory webUIFactory = new SeleniumWebUIFactory(seleniumLogic, _seleniumTimeout);

<<<<<<< HEAD
            PublicClientApplication pca = PublicClientApplicationBuilder.Create(labResponse.AppId)
                                                                        .WithRedirectUri(SeleniumWebUIFactory.FindFreeLocalhostRedirectUri())
                                                                        .BuildConcrete();
=======
            PublicClientApplication pca = new PublicClientApplication(labResponse.AppId);
>>>>>>> 59105023

            pca.ServiceBundle.PlatformProxy.SetWebUiFactory(webUIFactory);

            // Act
            AuthenticationResult result = await pca.AcquireTokenAsync(new[] { "user.read" }).ConfigureAwait(false);

            // Assert
            Assert.IsFalse(string.IsNullOrWhiteSpace(result.AccessToken));
        }
    }

}<|MERGE_RESOLUTION|>--- conflicted
+++ resolved
@@ -75,8 +75,6 @@
                 IsMfaUser = false,
                 IsFederatedUser = true
             };
-<<<<<<< HEAD
-
 
             LabResponse labResponse = LabUserHelper.GetLabUserData(query);
             await RunTestForUserAsync(labResponse).ConfigureAwait(false);
@@ -127,59 +125,6 @@
                 IsFederatedUser = true
             };
 
-=======
-
-
-            LabResponse labResponse = LabUserHelper.GetLabUserData(query);
-            await RunTestForUserAsync(labResponse).ConfigureAwait(false);
-        }
-
-        [TestMethod]
-        public async Task Interactive_AdfsV2_FederatedAsync()
-        {
-            // Arrange
-            UserQuery query = new UserQuery
-            {
-                FederationProvider = FederationProvider.AdfsV2,
-                IsMamUser = false,
-                IsMfaUser = false,
-                IsFederatedUser = true
-            };
-
-
-            LabResponse labResponse = LabUserHelper.GetLabUserData(query);
-            await RunTestForUserAsync(labResponse).ConfigureAwait(false);
-        }
-
-        [TestMethod]
-        public async Task Interactive_AdfsV4_NotFederatedAsync()
-        {
-            // Arrange
-            UserQuery query = new UserQuery
-            {
-                FederationProvider = FederationProvider.AdfsV4,
-                IsMamUser = false,
-                IsMfaUser = false,
-                IsFederatedUser = false
-            };
-
-            LabResponse labResponse = LabUserHelper.GetLabUserData(query);
-            await RunTestForUserAsync(labResponse).ConfigureAwait(false);
-        }
-
-        [TestMethod]
-        public async Task Interactive_AdfsV4_FederatedAsync()
-        {
-            // Arrange
-            UserQuery query = new UserQuery
-            {
-                FederationProvider = FederationProvider.AdfsV4,
-                IsMamUser = false,
-                IsMfaUser = false,
-                IsFederatedUser = true
-            };
-
->>>>>>> 59105023
             LabResponse labResponse = LabUserHelper.GetLabUserData(query);
             await RunTestForUserAsync(labResponse).ConfigureAwait(false);
         }
@@ -194,13 +139,9 @@
 
             SeleniumWebUIFactory webUIFactory = new SeleniumWebUIFactory(seleniumLogic, _seleniumTimeout);
 
-<<<<<<< HEAD
             PublicClientApplication pca = PublicClientApplicationBuilder.Create(labResponse.AppId)
                                                                         .WithRedirectUri(SeleniumWebUIFactory.FindFreeLocalhostRedirectUri())
                                                                         .BuildConcrete();
-=======
-            PublicClientApplication pca = new PublicClientApplication(labResponse.AppId);
->>>>>>> 59105023
 
             pca.ServiceBundle.PlatformProxy.SetWebUiFactory(webUIFactory);
 
