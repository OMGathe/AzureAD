--- conflicted
+++ resolved
@@ -431,10 +431,6 @@
         /// <param name="tenantId">Tenant Id of the tenant from which to sign-in users</param>
         /// <param name="isDefaultAuthority">Boolean telling if this is the default authority
         /// for the application</param>
-<<<<<<< HEAD
-        /// <remarks>You can add several authorities, but only one can be the default authority.</remarks>
-=======
->>>>>>> 5efe2cc1
         /// <returns>The builder to chain the .With methods</returns>
         /// <remarks>You can add several authorities, but only one can be the default authority.</remarks>
         public T AddKnownAadAuthority(
@@ -458,10 +454,6 @@
         /// to sign-in users. This can also be a guid</param>
         /// <param name="isDefaultAuthority">Boolean telling if this is the default authority
         /// for the application</param>
-<<<<<<< HEAD
-        /// <remarks>You can add several authorities, but only one can be the default authority.</remarks>
-=======
->>>>>>> 5efe2cc1
         /// <returns>The builder to chain the .With methods</returns>
         /// <remarks>You can add several authorities, but only one can be the default authority.</remarks>
         public T AddKnownAadAuthority(
@@ -598,13 +590,8 @@
         /// <param name="authorityUri">Authority URL for an ADFS server</param>
         /// <param name="isDefaultAuthority">Boolean telling if this is the default authority
         /// for the application</param>
-<<<<<<< HEAD
         /// <remarks>You can add several authorities, but only one can be the default authority.
         /// MSAL.NET will only support ADFS 2019 or later.</remarks>
-=======
-        /// <remarks>You can add several authorities, but only one can be the default authority.</remarks>
-        /// MSAL.NET will only support ADFS 2019
->>>>>>> 5efe2cc1
         /// <returns>The builder to chain the .With methods</returns>
         public T AddKnownAdfsAuthority(string authorityUri, bool isDefaultAuthority)
         {
@@ -618,12 +605,8 @@
         /// </summary>
         /// <param name="authorityUri">Azure AD B2C authority, including the B2C policy (for instance
         /// <c>"https://fabrikamb2c.b2clogin.com/tfp/{Tenant}/{policy}</c></param>)
-<<<<<<< HEAD
-        /// <param name="isDefaultAuthority">Boolean telling if this is the default authority
-        /// for the application</param>
-=======
-        /// <param name="isDefaultAuthority"></param>
->>>>>>> 5efe2cc1
+        /// <param name="isDefaultAuthority">Boolean telling if this is the default authority
+        /// for the application</param>
         /// <remarks>You can add several authorities, but only one can be the default authority.</remarks>
         /// <returns>The builder to chain the .With methods</returns>
         public T AddKnownB2CAuthority(string authorityUri, bool isDefaultAuthority)
