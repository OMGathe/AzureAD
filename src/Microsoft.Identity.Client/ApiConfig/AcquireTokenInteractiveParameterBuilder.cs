﻿// ------------------------------------------------------------------------------
// 
// Copyright (c) Microsoft Corporation.
// All rights reserved.
// 
// This code is licensed under the MIT License.
// 
// Permission is hereby granted, free of charge, to any person obtaining a copy
// of this software and associated documentation files(the "Software"), to deal
// in the Software without restriction, including without limitation the rights
// to use, copy, modify, merge, publish, distribute, sublicense, and / or sell
// copies of the Software, and to permit persons to whom the Software is
// furnished to do so, subject to the following conditions :
// 
// The above copyright notice and this permission notice shall be included in
// all copies or substantial portions of the Software.
// 
// THE SOFTWARE IS PROVIDED "AS IS", WITHOUT WARRANTY OF ANY KIND, EXPRESS OR
// IMPLIED, INCLUDING BUT NOT LIMITED TO THE WARRANTIES OF MERCHANTABILITY,
// FITNESS FOR A PARTICULAR PURPOSE AND NONINFRINGEMENT.IN NO EVENT SHALL THE
// AUTHORS OR COPYRIGHT HOLDERS BE LIABLE FOR ANY CLAIM, DAMAGES OR OTHER
// LIABILITY, WHETHER IN AN ACTION OF CONTRACT, TORT OR OTHERWISE, ARISING FROM,
// OUT OF OR IN CONNECTION WITH THE SOFTWARE OR THE USE OR OTHER DEALINGS IN
// THE SOFTWARE.
// 
// ------------------------------------------------------------------------------

using System;
using System.Collections.Generic;
using System.Threading;
using System.Threading.Tasks;

#if ANDROID
using Android.App;
#endif

#if DESKTOP
using System.Windows.Forms;
#endif

namespace Microsoft.Identity.Client.ApiConfig
{
    /// <summary>
    /// Builder for an Interactive token request
    /// </summary>
    [CLSCompliant(false)]
    public sealed class AcquireTokenInteractiveParameterBuilder :
        AbstractPcaAcquireTokenParameterBuilder<AcquireTokenInteractiveParameterBuilder>
    {
        private object _ownerWindow;

        /// <inheritdoc />
        internal AcquireTokenInteractiveParameterBuilder(IPublicClientApplication publicClientApplication)
            : base(publicClientApplication)
        {
        }

        /// <summary>
        /// </summary>
        /// <param name="publicClientApplication"></param>
        /// <param name="scopes"></param>
        /// <param name="parent"></param>
        /// <returns></returns>
        internal static AcquireTokenInteractiveParameterBuilder Create(
            IPublicClientApplication publicClientApplication, 
            IEnumerable<string> scopes,
            object parent)
        {
            return new AcquireTokenInteractiveParameterBuilder(publicClientApplication)
                .WithScopes(scopes)
                .WithParent(parent);
        }

        /// <summary>
        /// Specifies if the public client application should used an embedded web browser
        /// or the system default browser
        /// </summary>
        /// <param name="useEmbeddedWebView">If <c>true</c>, will used an embedded web browser,
        /// otherwise will attempt to use a system web browser. The default depends on the platform:
        /// <c>false</c> for Xamarin.iOS and Xamarin.Android, and <c>true</c> for .NET Framework,
        /// and UWP</param>
        /// <returns>The builder to chain the .With methods</returns>
        public AcquireTokenInteractiveParameterBuilder WithUseEmbeddedWebView(bool useEmbeddedWebView)
        {
            Parameters.UseEmbeddedWebView = useEmbeddedWebView;
            return this;
        }

        /// <summary>
        /// Specified the what the interactive experience is for the user.
        /// </summary>
<<<<<<< HEAD
        /// <param name="behavior">Requested interactive experience. The default is <see cref="UIBehavior.SelectAccount"/>
        /// </param>
        /// <returns>The builder to chain the .With methods</returns>
        public AcquireTokenInteractiveParameterBuilder WithUiBehavior(UIBehavior behavior)
=======
        /// <param name="prompt"></param>
        /// <returns></returns>
        public AcquireTokenInteractiveParameterBuilder WithPrompt(Prompt prompt)
>>>>>>> f6643487
        {
            Parameters.Prompt = prompt;
            return this;
        }

        private AcquireTokenInteractiveParameterBuilder WithParent(object parent)
        {
            _ownerWindow = parent;
            return this;
        }

        /// <inheritdoc />
        protected override void Validate()
        {
            base.Validate();
#if ANDROID
            if (_ownerWindow is Activity activity)
            {
                Parameters.UiParent.SetAndroidActivity(activity);
            }
            else
            {
                throw new InvalidOperationException(CoreErrorMessages.ActivityRequiredForParentObjectAndroid);
            }

#elif DESKTOP
            if (_ownerWindow is IWin32Window win32Window)
            {
                Parameters.UiParent.SetOwnerWindow(win32Window);
            }
            else if (_ownerWindow is IntPtr intPtrWindow)
            {
                Parameters.UiParent.SetOwnerWindow(intPtrWindow);
            }
            // It's ok on Windows Desktop to not have an owner window, the system will just center on the display
            // instead of a parent.
#else
            if (_ownerWindow != null)
            {
                // TODO: Someone set an owner window and we're going to ignore it.  Should we throw?
            }
#endif
        }

        /// <inheritdoc />
        internal override Task<AuthenticationResult> ExecuteAsync(IPublicClientApplicationExecutor executor, CancellationToken cancellationToken)
        {
            return executor.ExecuteAsync((IAcquireTokenInteractiveParameters)Parameters, cancellationToken);
        }
    }
}<|MERGE_RESOLUTION|>--- conflicted
+++ resolved
@@ -87,18 +87,11 @@
         }
 
         /// <summary>
-        /// Specified the what the interactive experience is for the user.
+        /// Specifies the what the interactive experience is for the user.
         /// </summary>
-<<<<<<< HEAD
-        /// <param name="behavior">Requested interactive experience. The default is <see cref="UIBehavior.SelectAccount"/>
-        /// </param>
+        /// <param name="prompt">Requested interactive experience. The default is <see cref="Prompt.SelectAccount</param>
         /// <returns>The builder to chain the .With methods</returns>
-        public AcquireTokenInteractiveParameterBuilder WithUiBehavior(UIBehavior behavior)
-=======
-        /// <param name="prompt"></param>
-        /// <returns></returns>
         public AcquireTokenInteractiveParameterBuilder WithPrompt(Prompt prompt)
->>>>>>> f6643487
         {
             Parameters.Prompt = prompt;
             return this;
