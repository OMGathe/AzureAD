--- conflicted
+++ resolved
@@ -64,19 +64,7 @@
 
         private ICoreLogger Logger => ServiceBundle.DefaultLogger;
 
-<<<<<<< HEAD
-        internal IServiceBundle ServiceBundle
-        {
-            get => _serviceBundle;
-            set
-            {
-                _serviceBundle = value;
-                TokenCacheAccessor.TelemetryManager = _serviceBundle.TelemetryManager;
-            }
-        }
-=======
         internal IServiceBundle ServiceBundle { get; }
->>>>>>> 9f5588b8
 
         internal RequestContext CreateRequestContext()
         {
@@ -283,14 +271,9 @@
                     if (!requestParams.IsClientCredentialRequest && !requestParams.AuthorityInfo.AuthorityType.Equals(AppConfig.AuthorityType.B2C))
                     {
                         CacheFallbackOperations.WriteAdalRefreshToken(
-<<<<<<< HEAD
+                            Logger,
                             LegacyCachePersistence,
                             msalRefreshTokenCacheItem,
-=======
-                            Logger,
-                            LegacyCachePersistence, 
-                            msalRefreshTokenCacheItem, 
->>>>>>> 9f5588b8
                             msalIdTokenCacheItem,
                             Authority.CreateAuthorityUriWithHost(requestParams.TenantUpdatedCanonicalAuthority, preferredEnvironmentHost),
                             msalIdTokenCacheItem.IdToken.ObjectId, response.Scope);
