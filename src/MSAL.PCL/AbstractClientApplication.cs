--- conflicted
+++ resolved
@@ -101,11 +101,7 @@
         public async Task<AuthenticationResult> AcquireTokenSilentAsync(string[] scope, User user)
         {
             Authenticator authenticator = new Authenticator(this.Authority, this.ValidateAuthority, this.CorrelationId);
-<<<<<<< HEAD
-            return await this.AcquireTokenSilentCommonAsync(authenticator, scope, userId, this.PlatformParameters, null, false).ConfigureAwait(false);
-=======
-            return await this.AcquireTokenSilentCommonAsync(authenticator, scope, user, this.PlatformParameters, null).ConfigureAwait(false);
->>>>>>> fe57aad8
+            return await this.AcquireTokenSilentCommonAsync(authenticator, scope, user, this.PlatformParameters, null, false).ConfigureAwait(false);
         }
 
         /// <summary>
@@ -127,6 +123,7 @@
         /// <param name="userIdentifier"></param>
         /// <param name="authority"></param>
         /// <param name="policy"></param>
+        /// <param name="forceRefresh"></param>
         /// <returns></returns>
         public async Task<AuthenticationResult> AcquireTokenSilentAsync(string[] scope, string userIdentifier,
             string authority, string policy, bool forceRefresh)
@@ -142,41 +139,24 @@
         /// <param name="user"></param>
         /// <param name="authority"></param>
         /// <param name="policy"></param>
+        /// <param name="forceRefresh"></param>
         /// <returns></returns>
-<<<<<<< HEAD
-        public async Task<AuthenticationResult> AcquireTokenSilentAsync(string[] scope, User userId,
+        public async Task<AuthenticationResult> AcquireTokenSilentAsync(string[] scope, User user,
             string authority, string policy, bool forceRefresh)
         {
             Authenticator authenticator = new Authenticator(authority, this.ValidateAuthority, this.CorrelationId);
-            return await this.AcquireTokenSilentCommonAsync(authenticator, scope, userId, this.PlatformParameters, policy, forceRefresh).ConfigureAwait(false);
+            return await this.AcquireTokenSilentCommonAsync(authenticator, scope, user, this.PlatformParameters, policy, forceRefresh).ConfigureAwait(false);
         }
 
-
-
-        internal async Task<AuthenticationResult> AcquireTokenSilentCommonAsync(Authenticator authenticator, string[] scope, string userId, IPlatformParameters parameters, string policy, bool forceRefresh)
-=======
-        public async Task<AuthenticationResult> AcquireTokenSilentAsync(string[] scope, User user,
-            string authority, string policy)
-        {
-            Authenticator authenticator = new Authenticator(authority, this.ValidateAuthority, this.CorrelationId);
-            return await this.AcquireTokenSilentCommonAsync(authenticator, scope, user, this.PlatformParameters, policy).ConfigureAwait(false);
-        }
-
-
-
-        internal async Task<AuthenticationResult> AcquireTokenSilentCommonAsync(Authenticator authenticator, string[] scope, string userIdentifier, IPlatformParameters parameters, string policy)
->>>>>>> fe57aad8
+        
+        internal async Task<AuthenticationResult> AcquireTokenSilentCommonAsync(Authenticator authenticator, string[] scope, string userIdentifier, IPlatformParameters parameters, string policy, bool forceRefresh)
         {
             if (parameters == null)
             {
                 parameters = PlatformPlugin.DefaultPlatformParameters;
             }
 
-<<<<<<< HEAD
-            var handler = new AcquireTokenSilentHandler(this.GetHandlerData(authenticator, scope, policy, this.UserTokenCache), userId,  parameters, forceRefresh);
-=======
-            var handler = new AcquireTokenSilentHandler(this.GetHandlerData(authenticator, scope, policy, this.UserTokenCache), userIdentifier,  parameters);
->>>>>>> fe57aad8
+            var handler = new AcquireTokenSilentHandler(this.GetHandlerData(authenticator, scope, policy, this.UserTokenCache), userIdentifier,  parameters, forceRefresh);
             return await handler.RunAsync().ConfigureAwait(false);
         }
 
