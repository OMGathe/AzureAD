﻿// Copyright (c) Microsoft Corporation. All rights reserved.
// Licensed under the MIT License.

using System;
using System.Collections.Generic;
using System.Diagnostics;
using System.Globalization;
using System.Linq;
using System.Text;
using System.Threading.Tasks;
using Microsoft.Identity.Client.AuthScheme.Bearer;
using Microsoft.Identity.Client.Cache;
using Microsoft.Identity.Client.Cache.Items;
using Microsoft.Identity.Client.Cache.Keys;
using Microsoft.Identity.Client.Core;
using Microsoft.Identity.Client.Instance;
using Microsoft.Identity.Client.Instance.Discovery;
using Microsoft.Identity.Client.Internal;
using Microsoft.Identity.Client.Internal.Requests;
using Microsoft.Identity.Client.OAuth2;
using Microsoft.Identity.Client.PlatformsCommon.Factories;
using Microsoft.Identity.Client.TelemetryCore.Internal.Events;
using Microsoft.Identity.Client.Utils;

namespace Microsoft.Identity.Client
{
    /// <summary>
    /// IMPORTANT: this class is performance critical; any changes must be benchmarked using Microsoft.Identity.Test.Performance.
    /// More information about how to test and what data to look for is in https://aka.ms/msal-net-performance-testing.
    /// </summary>
    public sealed partial class TokenCache : ITokenCacheInternal
    {
        #region SaveTokenResponse
        async Task<Tuple<MsalAccessTokenCacheItem, MsalIdTokenCacheItem, Account>> ITokenCacheInternal.SaveTokenResponseAsync(
            AuthenticationRequestParameters requestParams,
            MsalTokenResponse response)
        {
            var logger = requestParams.RequestContext.Logger;
            response.Log(logger, LogLevel.Verbose);

            MsalAccessTokenCacheItem msalAccessTokenCacheItem = null;
            MsalRefreshTokenCacheItem msalRefreshTokenCacheItem = null;
            MsalIdTokenCacheItem msalIdTokenCacheItem = null;
            MsalAccountCacheItem msalAccountCacheItem = null;

            IdToken idToken = IdToken.Parse(response.IdToken);
            if (idToken == null)
            {
                logger.Info("ID Token not present in response. ");
            }

            var tenantId = TokenResponseHelper.GetTenantId(idToken, requestParams);

            bool isAdfsAuthority = requestParams.AuthorityInfo.AuthorityType == AuthorityType.Adfs;
            bool isAadAuthority = requestParams.AuthorityInfo.AuthorityType == AuthorityType.Aad;
            string preferredUsername = TokenResponseHelper.GetPreferredUsernameFromIdToken(isAdfsAuthority, idToken);
            string username = isAdfsAuthority ? idToken?.Upn : preferredUsername;
            string homeAccountId = TokenResponseHelper.GetHomeAccountId(requestParams, response, idToken);
            string suggestedWebCacheKey = CacheKeyFactory.GetExternalCacheKeyFromResponse(requestParams, homeAccountId);

            // Do a full instance discovery when saving tokens (if not cached),
            // so that the PreferredNetwork environment is up to date.
            InstanceDiscoveryMetadataEntry instanceDiscoveryMetadata =
                await requestParams.AuthorityManager.GetInstanceDiscoveryEntryAsync().ConfigureAwait(false);

            #region Create Cache Objects
            if (!string.IsNullOrEmpty(response.AccessToken))
            {
                msalAccessTokenCacheItem =
                    new MsalAccessTokenCacheItem(
                        instanceDiscoveryMetadata.PreferredCache,
                        requestParams.AppConfig.ClientId,
                        response,
                        tenantId,
                        homeAccountId,
                        requestParams.AuthenticationScheme.KeyId,
                        CacheKeyFactory.GetOboKey(requestParams.LongRunningOboCacheKey, requestParams.UserAssertion));
            }

            if (!string.IsNullOrEmpty(response.RefreshToken))
            {
                Debug.Assert(
                    requestParams.ApiId != ApiEvent.ApiIds.AcquireTokenForClient,
                    "client_credentials flow should not receive a refresh token");

                msalRefreshTokenCacheItem = new MsalRefreshTokenCacheItem(
                                    instanceDiscoveryMetadata.PreferredCache,
                                    requestParams.AppConfig.ClientId,
                                    response,
                                    homeAccountId)
                {
                    OboCacheKey = CacheKeyFactory.GetOboKey(requestParams.LongRunningOboCacheKey, requestParams.UserAssertion),
                };

                if (!_featureFlags.IsFociEnabled)
                {
                    msalRefreshTokenCacheItem.FamilyId = null;
                }
            }

            Account account = null;
            if (idToken != null)
            {
                Debug.Assert(
                    requestParams.ApiId != ApiEvent.ApiIds.AcquireTokenForClient,
                    "client_credentials flow should not receive an ID token");

                msalIdTokenCacheItem = new MsalIdTokenCacheItem(
                    instanceDiscoveryMetadata.PreferredCache,
                    requestParams.AppConfig.ClientId,
                    response,
                    tenantId,
                    homeAccountId);

                Dictionary<string, string> wamAccountIds = TokenResponseHelper.GetWamAccountIds(requestParams, response);
                msalAccountCacheItem = new MsalAccountCacheItem(
                             instanceDiscoveryMetadata.PreferredCache,
                             response.ClientInfo,
                             homeAccountId,
                             idToken,
                             preferredUsername,
                             tenantId,
                             wamAccountIds);

                // Add the newly obtained id token to the list of profiles
                var tenantProfiles = await GetTenantProfilesAsync(requestParams, homeAccountId).ConfigureAwait(false);
                if (isAadAuthority && tenantProfiles != null)
                {
                    TenantProfile tenantProfile = new TenantProfile(msalIdTokenCacheItem);
                    tenantProfiles[msalIdTokenCacheItem.TenantId] = tenantProfile;
                }

                account = new Account(
                  homeAccountId,
                  username,
                  instanceDiscoveryMetadata.PreferredNetwork,
                  wamAccountIds,
                  tenantProfiles?.Values);
            }

            #endregion

            logger.Verbose($"[SaveTokenResponseAsync] Entering token cache semaphore. Count {_semaphoreSlim.GetCurrentCountLogMessage()}.");
            await _semaphoreSlim.WaitAsync(requestParams.RequestContext.UserCancellationToken).ConfigureAwait(false);
            logger.Verbose("[SaveTokenResponseAsync] Entered token cache semaphore. ");
            ITokenCacheInternal tokenCacheInternal = this;

            try
            {
#pragma warning disable CS0618 // Type or member is obsolete
                HasStateChanged = true;
#pragma warning restore CS0618 // Type or member is obsolete

                try
                {
                    if (tokenCacheInternal.IsAppSubscribedToSerializationEvents())
                    {
                        var args = new TokenCacheNotificationArgs(
                            tokenCache: this,
                            clientId: ClientId,
                            account: account,
                            hasStateChanged: true,
                            tokenCacheInternal.IsApplicationCache,
                            suggestedCacheKey: suggestedWebCacheKey,
                            hasTokens: tokenCacheInternal.HasTokensNoLocks(),
                            suggestedCacheExpiry: null,
                            cancellationToken: requestParams.RequestContext.UserCancellationToken,
                            correlationId: requestParams.RequestContext.CorrelationId,
                            requestScopes: requestParams.Scope,
                            requestTenantId: requestParams.AuthorityManager.OriginalAuthority.TenantId,
                            identityLogger: requestParams.RequestContext.Logger.IdentityLogger,
                            piiLoggingEnabled: requestParams.RequestContext.Logger.PiiLoggingEnabled);

                        Stopwatch sw = Stopwatch.StartNew();

                        await tokenCacheInternal.OnBeforeAccessAsync(args).ConfigureAwait(false);
                        await tokenCacheInternal.OnBeforeWriteAsync(args).ConfigureAwait(false);
                        requestParams.RequestContext.ApiEvent.DurationInCacheInMs += sw.ElapsedMilliseconds;
                    }

                    var accessor = await GetOrCreateAccessorAsync(suggestedWebCacheKey).ConfigureAwait(false);

                    // Don't cache PoP access tokens from broker
                    if (msalAccessTokenCacheItem != null && !(response.TokenSource == TokenSource.Broker && response.TokenType == Constants.PoPAuthHeaderPrefix))
                    {
                        logger.Info("Saving AT in cache and removing overlapping ATs...");
                        DeleteAccessTokensWithIntersectingScopes(
                            requestParams,
                            instanceDiscoveryMetadata.Aliases,
                            tenantId,
                            msalAccessTokenCacheItem.ScopeSet,
                            msalAccessTokenCacheItem.HomeAccountId,
                            msalAccessTokenCacheItem.TokenType,
                            accessor);

                        accessor.SaveAccessToken(msalAccessTokenCacheItem);
                    }

                    if (idToken != null)
                    {
                        logger.Info("Saving Id Token and Account in cache ...");
                        Accessor.SaveIdToken(msalIdTokenCacheItem);
                        MergeWamAccountIds(msalAccountCacheItem);
                        accessor.SaveAccount(msalAccountCacheItem);
                    }

                    // if server returns the refresh token back, save it in the cache.
                    if (msalRefreshTokenCacheItem != null)
                    {
                        logger.Info("Saving RT in cache...");
                        accessor.SaveRefreshToken(msalRefreshTokenCacheItem);
                    }

                    UpdateAppMetadata(
                        requestParams.AppConfig.ClientId,
                        instanceDiscoveryMetadata.PreferredCache,
                        response.FamilyId,
                        accessor);

                    if (!((ITokenCacheInternal)this).IsAppSubscribedToSerializationEvents())
                    {
                        DateTimeOffset? cacheExpiry = CalculateSuggestedCacheExpiry(accessor, logger);
                        await IdentityCacheWrapper.SetAsync(suggestedWebCacheKey, accessor, cacheExpiry).ConfigureAwait(false);
                    }

                    SaveToLegacyAdalCache(
                        requestParams,
                        response,
                        msalRefreshTokenCacheItem,
                        msalIdTokenCacheItem,
                        tenantId,
                        instanceDiscoveryMetadata);
                }
                finally
                {
                    if (tokenCacheInternal.IsAppSubscribedToSerializationEvents())
                    {
                        DateTimeOffset? cacheExpiry = CalculateSuggestedCacheExpiry(Accessor, logger);

                        var args = new TokenCacheNotificationArgs(
                            tokenCache: this,
                            clientId: ClientId,
                            account: account,
                            hasStateChanged: true,
                            tokenCacheInternal.IsApplicationCache,
                            suggestedCacheKey: suggestedWebCacheKey,
                            hasTokens: tokenCacheInternal.HasTokensNoLocks(),
                            suggestedCacheExpiry: cacheExpiry,
                            cancellationToken: requestParams.RequestContext.UserCancellationToken,
                            correlationId: requestParams.RequestContext.CorrelationId,
                            requestScopes: requestParams.Scope,
                            requestTenantId: requestParams.AuthorityManager.OriginalAuthority.TenantId,
                            identityLogger: requestParams.RequestContext.Logger.IdentityLogger,
                            piiLoggingEnabled: requestParams.RequestContext.Logger.PiiLoggingEnabled);

                        Stopwatch sw = Stopwatch.StartNew();
                        await tokenCacheInternal.OnAfterAccessAsync(args).ConfigureAwait(false);
                        requestParams.RequestContext.ApiEvent.DurationInCacheInMs += sw.ElapsedMilliseconds;

                        DumpCacheToLogs(requestParams);

                    }
#pragma warning disable CS0618 // Type or member is obsolete
                    HasStateChanged = false;
#pragma warning restore CS0618 // Type or member is obsolete
                }

                return Tuple.Create(msalAccessTokenCacheItem, msalIdTokenCacheItem, account);
            }
            finally
            {
                _semaphoreSlim.Release();
                logger.Verbose("[SaveTokenResponseAsync] Released token cache semaphore. ");
            }
        }

        //This method pulls all of the access and refresh tokens from the cache and can therefore be very impactful on performance.
        //This will run on a background thread to mitigate this.
        private void DumpCacheToLogs(AuthenticationRequestParameters requestParameters)
        {
            if (requestParameters.RequestContext.Logger.IsLoggingEnabled(LogLevel.Verbose))
            {
                var accessTokenCacheItems = Accessor.GetAllAccessTokens();
                var refreshTokenCacheItems = Accessor.GetAllRefreshTokens();
                var accessTokenCacheKeys = accessTokenCacheItems.Take(10).Select(item => item.GetKey()).ToList();

                StringBuilder tokenCacheKeyDump = new StringBuilder();

                tokenCacheKeyDump.AppendLine($"Total number of access tokens in cache: {accessTokenCacheItems.Count}");
                tokenCacheKeyDump.AppendLine($"Total number of refresh tokens in cache: {refreshTokenCacheItems.Count}");

                tokenCacheKeyDump.AppendLine($"Token cache dump of the first {accessTokenCacheKeys.Count} cache keys.");
                foreach (var cacheKey in accessTokenCacheKeys)
                {
                    tokenCacheKeyDump.AppendLine($"AT Cache Key: {cacheKey.ToLogString(requestParameters.RequestContext.Logger.PiiLoggingEnabled)}");
                }

                requestParameters.RequestContext.Logger.Verbose(tokenCacheKeyDump.ToString());
            }
        }

        private bool IsLegacyAdalCacheEnabled(AuthenticationRequestParameters requestParams)
        {
            if (requestParams.IsClientCredentialRequest)
            {
                // client_credentials request. Only RTs are transferable between ADAL and MSAL
                return false;
            }

            if (ServiceBundle.PlatformProxy.LegacyCacheRequiresSerialization &&
               !(this as ITokenCacheInternal).IsExternalSerializationConfiguredByUser())
            {
                // serialization is not configured but is required
                return false;
            }

            if (!ServiceBundle.Config.LegacyCacheCompatibilityEnabled)
            {
                // disabled by app developer
                return false;
            }

            if (requestParams.AuthorityInfo.AuthorityType == AuthorityType.B2C)
            {
                // ADAL did not support B2C
                return false;
            }

            requestParams.RequestContext.Logger.Info("IsLegacyAdalCacheEnabled: yes");
            return true;
        }

        private void SaveToLegacyAdalCache(
            AuthenticationRequestParameters requestParams,
            MsalTokenResponse response,
            MsalRefreshTokenCacheItem msalRefreshTokenCacheItem,
            MsalIdTokenCacheItem msalIdTokenCacheItem,
            string tenantId,
            InstanceDiscoveryMetadataEntry instanceDiscoveryMetadata)
        {
            if (msalRefreshTokenCacheItem?.RawClientInfo != null &&
                msalIdTokenCacheItem?.IdToken?.ObjectId != null &&
                IsLegacyAdalCacheEnabled(requestParams))
            {

                var tenantedAuthority = Authority.CreateAuthorityWithTenant(requestParams.AuthorityInfo, tenantId);
                var authorityWithPreferredCache = Authority.CreateAuthorityWithEnvironment(
                        tenantedAuthority.AuthorityInfo,
                        instanceDiscoveryMetadata.PreferredCache);

                CacheFallbackOperations.WriteAdalRefreshToken(
                    requestParams.RequestContext.Logger,
                    LegacyCachePersistence,
                    msalRefreshTokenCacheItem,
                    msalIdTokenCacheItem,
                    authorityWithPreferredCache.AuthorityInfo.CanonicalAuthority.ToString(),
                    msalIdTokenCacheItem.IdToken.ObjectId,
                    response.Scope);
            }
            else
            {
                requestParams.RequestContext.Logger.Verbose("Not saving to ADAL legacy cache. ");
            }
        }

        /// <summary>
        /// Important note: we should not be suggesting expiration dates that are in the past, as it breaks some cache implementations.
        /// </summary>
        internal /* for testing */ static DateTimeOffset? CalculateSuggestedCacheExpiry(
            ITokenCacheAccessor accessor,
            ILoggerAdapter logger)
        {
            // If we have refresh tokens in the cache, we cannot suggest expiration
            // because refresh token expiration is not disclosed to SDKs and RTs are long lived anyway (3 months by default)
            if (accessor.GetAllRefreshTokens().Count == 0)
            {
                var tokenCacheItems = accessor.GetAllAccessTokens(optionalPartitionKey: null);
                if (tokenCacheItems.Count == 0)
                {
                    logger.Warning("[CalculateSuggestedCacheExpiry] No access tokens or refresh tokens found in the accessor. Not returning any expiration.");
                    return null;
                }

                DateTimeOffset cacheExpiry = tokenCacheItems.Max(item => item.ExpiresOn);

                // do not suggest an expiration date from the past or within 5 min, as tokens will not be usable anyway
                // and HasTokens will be set to false, letting implementers know to delete the cache node
                if (cacheExpiry < DateTimeOffset.UtcNow + Constants.AccessTokenExpirationBuffer)
                    return null;

                return cacheExpiry;
            }

            return null;
        }

        private void MergeWamAccountIds(MsalAccountCacheItem msalAccountCacheItem)
        {
            var existingAccount = Accessor.GetAccount(msalAccountCacheItem.GetKey());
            var existingWamAccountIds = existingAccount?.WamAccountIds;
            msalAccountCacheItem.WamAccountIds.MergeDifferentEntries(existingWamAccountIds);
        }
        #endregion

        #region FindAccessToken
        /// <summary>
        /// IMPORTANT: this class is performance critical; any changes must be benchmarked using Microsoft.Identity.Test.Performance.
        /// More information about how to test and what data to look for is in https://aka.ms/msal-net-performance-testing.
        /// 
        /// Scenario: client_creds with default in-memory cache can get to ~500k tokens
        /// </summary>
        async Task<MsalAccessTokenCacheItem> ITokenCacheInternal.FindAccessTokenAsync(
            AuthenticationRequestParameters requestParams)
        {
            var logger = requestParams.RequestContext.Logger;

            // no authority passed
            if (requestParams.AuthorityInfo?.CanonicalAuthority == null)
            {
                logger.Warning("FindAccessToken: No authority provided. Skipping cache lookup. ");
                return null;
            }

            // take a snapshot of the access tokens to avoid problems where the underlying collection is changed,
            // as this method is NOT locked by the semaphore
            string partitionKey = CacheKeyFactory.GetKeyFromRequest(requestParams);
            Debug.Assert(partitionKey != null || !requestParams.IsConfidentialClient, "On confidential client, cache must be partitioned.");

            var accessTokens = (await GetOrCreateAccessorAsync(partitionKey).ConfigureAwait(false)).GetAllAccessTokens(partitionKey, logger);

            requestParams.RequestContext.Logger.Always($"[FindAccessTokenAsync] Discovered {accessTokens.Count} access tokens in cache using partition key: {partitionKey}");

            if (accessTokens.Count == 0)
            {

                logger.Verbose("No access tokens found in the cache. Skipping filtering. ");
                requestParams.RequestContext.ApiEvent.CacheInfo = CacheRefreshReason.NoCachedAccessToken;

                return null;
            }

            FilterTokensByHomeAccountTenantOrAssertion(accessTokens, requestParams);
            FilterTokensByTokenType(accessTokens, requestParams);
            FilterTokensByScopes(accessTokens, requestParams);
            accessTokens = await FilterTokensByEnvironmentAsync(accessTokens, requestParams).ConfigureAwait(false);
            FilterTokensByClientId(accessTokens);

            CacheRefreshReason cacheInfoTelemetry = CacheRefreshReason.NotApplicable;

            // no match
            if (accessTokens.Count == 0)
            {
                logger.Verbose("No tokens found for matching authority, client_id, user and scopes. ");
                return null;
            }

            MsalAccessTokenCacheItem msalAccessTokenCacheItem = GetSingleToken(accessTokens, requestParams);
            msalAccessTokenCacheItem = FilterTokensByPopKeyId(msalAccessTokenCacheItem, requestParams);
            msalAccessTokenCacheItem = FilterTokensByExpiry(msalAccessTokenCacheItem, requestParams);

            if (msalAccessTokenCacheItem == null)
            {
                cacheInfoTelemetry = CacheRefreshReason.Expired;
            }

            requestParams.RequestContext.ApiEvent.CacheInfo = cacheInfoTelemetry;

            return msalAccessTokenCacheItem;
        }

        private static void FilterTokensByScopes(
            List<MsalAccessTokenCacheItem> tokenCacheItems,
            AuthenticationRequestParameters requestParams)
        {
            var logger = requestParams.RequestContext.Logger;
            if (tokenCacheItems.Count == 0)
            {
                logger.Verbose("Not filtering by scopes, because there are no candidates");
                return;
            }

            var requestScopes = requestParams.Scope.Where(s =>
                !OAuth2Value.ReservedScopes.Contains(s));

            tokenCacheItems.FilterWithLogging(
                item =>
                {
                    bool accepted = ScopeHelper.ScopeContains(item.ScopeSet, requestScopes);

                    if (logger.IsLoggingEnabled(LogLevel.Verbose))
                    {
                        logger.Verbose($"Access token with scopes {string.Join(" ", item.ScopeSet)} " +
                            $"passes scope filter? {accepted} ");
                    }
                    return accepted;
                },
                logger,
                "Filtering by scopes");
        }

        private static void FilterTokensByTokenType(
            List<MsalAccessTokenCacheItem> tokenCacheItems,
            AuthenticationRequestParameters requestParams)
        {
            tokenCacheItems.FilterWithLogging(item =>
                            string.Equals(
                                item.TokenType ?? BearerAuthenticationScheme.BearerTokenType,
                                requestParams.AuthenticationScheme.AccessTokenType,
                                StringComparison.OrdinalIgnoreCase),
                            requestParams.RequestContext.Logger,
                            "Filtering by token type");
        }

        private static void FilterTokensByHomeAccountTenantOrAssertion(
            List<MsalAccessTokenCacheItem> tokenCacheItems,
            AuthenticationRequestParameters requestParams)
        {
            string requestTenantId = requestParams.Authority.TenantId;
            bool filterByTenantId = true;

            if (requestParams.ApiId == ApiEvent.ApiIds.AcquireTokenOnBehalfOf) // OBO
            {
                tokenCacheItems.FilterWithLogging(item =>
                        !string.IsNullOrEmpty(item.OboCacheKey) &&
                        item.OboCacheKey.Equals(
                            !string.IsNullOrEmpty(requestParams.LongRunningOboCacheKey) ? requestParams.LongRunningOboCacheKey : requestParams.UserAssertion.AssertionHash,
                            StringComparison.OrdinalIgnoreCase),
                        requestParams.RequestContext.Logger,
                        !string.IsNullOrEmpty(requestParams.LongRunningOboCacheKey) ?
                            $"Filtering AT by user-provided cache key: {requestParams.LongRunningOboCacheKey}" :
                            $"Filtering AT by user assertion: {requestParams.UserAssertion.AssertionHash}");

                // OBO calls FindAccessTokenAsync directly, but we are not able to resolve the authority 
                // unless the developer has configured a tenanted authority. If they have configured /common
                // then we cannot filter by tenant and will use whatever is in the cache.
                filterByTenantId =
                    !string.IsNullOrEmpty(requestTenantId) &&
                    !AadAuthority.IsCommonOrganizationsOrConsumersTenant(requestTenantId);
            }

            if (filterByTenantId)
            {
                tokenCacheItems.FilterWithLogging(item =>
                    string.Equals(item.TenantId ?? string.Empty, requestTenantId ?? string.Empty, StringComparison.OrdinalIgnoreCase),
                    requestParams.RequestContext.Logger,
                    "Filtering AT by tenant id");
            }
            else
            {
                requestParams.RequestContext.Logger.Warning("Have not filtered by tenant ID. " +
                    "This can happen in OBO scenario where authority is /common or /organizations. " +
                    "Please use tenanted authority.");
            }

            // Only AcquireTokenSilent has an IAccount in the request that can be used for filtering
            if (requestParams.ApiId != ApiEvent.ApiIds.AcquireTokenForClient &&
                requestParams.ApiId != ApiEvent.ApiIds.AcquireTokenOnBehalfOf)
            {
                tokenCacheItems.FilterWithLogging(item => item.HomeAccountId.Equals(
                                requestParams.Account.HomeAccountId?.Identifier, StringComparison.OrdinalIgnoreCase),
                                requestParams.RequestContext.Logger,
                                "Filtering AT by home account id");
            }
        }

        private MsalAccessTokenCacheItem FilterTokensByExpiry(
            MsalAccessTokenCacheItem msalAccessTokenCacheItem,
            AuthenticationRequestParameters requestParams)
        {
            var logger = requestParams.RequestContext.Logger;
            if (msalAccessTokenCacheItem != null)
            {

                if (msalAccessTokenCacheItem.ExpiresOn > DateTime.UtcNow + Constants.AccessTokenExpirationBuffer)
                {
                    // due to https://github.com/AzureAD/microsoft-authentication-library-for-dotnet/issues/1806
                    if (msalAccessTokenCacheItem.ExpiresOn > DateTime.UtcNow + TimeSpan.FromDays(ExpirationTooLongInDays))
                    {
                        logger.Error(
                           "Access token expiration too large. This can be the result of a bug or corrupt cache. Token will be ignored as it is likely expired." +
                           GetAccessTokenExpireLogMessageContent(msalAccessTokenCacheItem));
                        return null;
                    }

                    if (logger.IsLoggingEnabled(LogLevel.Info))
                    {
                        logger.Info(
                            "Access token is not expired. Returning the found cache entry. " +
                            GetAccessTokenExpireLogMessageContent(msalAccessTokenCacheItem));
                    }

                    return msalAccessTokenCacheItem;
                }

                if (ServiceBundle.Config.IsExtendedTokenLifetimeEnabled &&
                    msalAccessTokenCacheItem.ExtendedExpiresOn > DateTime.UtcNow + Constants.AccessTokenExpirationBuffer)
                {
                    if (logger.IsLoggingEnabled(LogLevel.Info))
                    {
                        logger.Info(
                            "Access token is expired.  IsExtendedLifeTimeEnabled=TRUE and ExtendedExpiresOn is not exceeded.  Returning the found cache entry. " +
                            GetAccessTokenExpireLogMessageContent(msalAccessTokenCacheItem));
                    }

                    msalAccessTokenCacheItem.IsExtendedLifeTimeToken = true;
                    return msalAccessTokenCacheItem;
                }

                if (logger.IsLoggingEnabled(LogLevel.Info))
                {
                    logger.Info(
                        "Access token has expired or about to expire. " +
                        GetAccessTokenExpireLogMessageContent(msalAccessTokenCacheItem));
                }
            }

            return null;
        }

        private static MsalAccessTokenCacheItem GetSingleToken(
            List<MsalAccessTokenCacheItem> tokenCacheItems,
            AuthenticationRequestParameters requestParams)
        {
            // if only one cached token found
            if (tokenCacheItems.Count == 1)
            {
                return tokenCacheItems[0];
            }

            requestParams.RequestContext.Logger.Error("Multiple access tokens found for matching authority, client_id, user and scopes. ");
            throw new MsalClientException(
                MsalError.MultipleTokensMatchedError,
                MsalErrorMessage.MultipleTokensMatched);
        }

        private async Task<List<MsalAccessTokenCacheItem>> FilterTokensByEnvironmentAsync(
            List<MsalAccessTokenCacheItem> tokenCacheItems,
            AuthenticationRequestParameters requestParams)
        {
            var logger = requestParams.RequestContext.Logger;

            if (tokenCacheItems.Count == 0)
            {
                logger.Verbose("Not filtering AT by environment, because there are no candidates");
                return tokenCacheItems;
            }

            // at this point we need environment aliases, try to get them without a discovery call
            var instanceMetadata = await ServiceBundle.InstanceDiscoveryManager.GetMetadataEntryTryAvoidNetworkAsync(
                                     requestParams.AuthorityInfo,
                                     tokenCacheItems.Select(at => at.Environment),  // if all environments are known, a network call can be avoided
                                     requestParams.RequestContext)
                            .ConfigureAwait(false);

            // In case we're sharing the cache with an MSAL that does not implement environment aliasing,
            // it's possible (but unlikely), that we have multiple ATs from the same alias family.
            // To overcome some of these use cases, try to filter just by preferred cache alias
            var itemsFilteredByAlias = tokenCacheItems.FilterWithLogging(
                item => item.Environment.Equals(instanceMetadata.PreferredCache, StringComparison.OrdinalIgnoreCase),
                requestParams.RequestContext.Logger,
                $"Filtering AT by preferred environment {instanceMetadata.PreferredCache}",
                updateOriginalCollection: false);

            if (itemsFilteredByAlias.Count > 0)
            {
                if (logger.IsLoggingEnabled(LogLevel.Verbose))
                {
                    logger.Verbose($"Filtered AT by preferred alias returning {itemsFilteredByAlias.Count} tokens.");
                }

                return itemsFilteredByAlias;
            }

            return tokenCacheItems.FilterWithLogging(
                item => instanceMetadata.Aliases.ContainsOrdinalIgnoreCase(item.Environment),
                requestParams.RequestContext.Logger,
                $"Filtering AT by environment");
        }

        private MsalAccessTokenCacheItem FilterTokensByPopKeyId(MsalAccessTokenCacheItem item, AuthenticationRequestParameters authenticationRequest)
        {
            if (item == null)
            {
                return null;
            }

            string requestKid = authenticationRequest.AuthenticationScheme.KeyId;
            if (string.IsNullOrEmpty(item.KeyId) && string.IsNullOrEmpty(requestKid))
            {
                authenticationRequest.RequestContext.Logger.Verbose("Bearer token found");
                return item;
            }

            if (string.Equals(item.KeyId, requestKid, StringComparison.OrdinalIgnoreCase))
            {
                authenticationRequest.RequestContext.Logger.Verbose("Keyed token found");
                return item;
            }

            authenticationRequest.RequestContext.Logger.Info(
                    string.Format(
                        CultureInfo.InvariantCulture,
                        "A token bound to the wrong key was found. Token key id: {0} Request key id: {1}",
                        item.KeyId,
                        requestKid));
            return null;
        }
        #endregion

        private void FilterTokensByClientId<T>(List<T> tokenCacheItems) where T : MsalCredentialCacheItemBase
        {
            tokenCacheItems.RemoveAll(x => !x.ClientId.Equals(ClientId, StringComparison.OrdinalIgnoreCase));
        }

        /// <summary>
        /// For testing purposes only. Expires ALL access tokens in memory and fires OnAfterAccessAsync event with no cache key
        /// </summary>
        internal async Task ExpireAllAccessTokensForTestAsync()
        {
            ITokenCacheInternal tokenCacheInternal = this;
            var accessor = tokenCacheInternal.Accessor;

            var allAccessTokens = accessor.GetAllAccessTokens();
            foreach (MsalAccessTokenCacheItem atItem in allAccessTokens)
            {
                accessor.SaveAccessToken(atItem.WithExpiresOn(DateTimeOffset.UtcNow));
            }

            if (tokenCacheInternal.IsAppSubscribedToSerializationEvents())
            {
                var args = new TokenCacheNotificationArgs(
                            tokenCache: this,
                            clientId: ClientId,
                            account: null,
                            hasStateChanged: true,
                            tokenCacheInternal.IsApplicationCache,
                            suggestedCacheKey: null,
                            hasTokens: tokenCacheInternal.HasTokensNoLocks(),
                            suggestedCacheExpiry: null,
                            cancellationToken: default,
                            correlationId: default,
                            requestScopes: null,
                            requestTenantId: null,
                            identityLogger: null,
                            piiLoggingEnabled: false);

                await tokenCacheInternal.OnAfterAccessAsync(args).ConfigureAwait(false);
            }
        }

        async Task<MsalRefreshTokenCacheItem> ITokenCacheInternal.FindRefreshTokenAsync(
            AuthenticationRequestParameters requestParams,
            string familyId)
        {
            if (requestParams.Authority == null)
                return null;

            var requestKey = CacheKeyFactory.GetKeyFromRequest(requestParams);
            var refreshTokens = (await GetOrCreateAccessorAsync(requestKey).ConfigureAwait(false)).GetAllRefreshTokens(requestKey);
            requestParams.RequestContext.Logger.Always($"[FindRefreshTokenAsync] Discovered {refreshTokens.Count} refresh tokens in cache using key: {requestKey}");

            if (refreshTokens.Count != 0)
            {
                FilterRefreshTokensByHomeAccountIdOrAssertion(refreshTokens, requestParams, familyId);

                if (!requestParams.AppConfig.MultiCloudSupportEnabled)
                {
                    var metadata =
                    await ServiceBundle.InstanceDiscoveryManager.GetMetadataEntryTryAvoidNetworkAsync(
                        requestParams.AuthorityInfo,
                        refreshTokens.Select(rt => rt.Environment),  // if all environments are known, a network call can be avoided
                        requestParams.RequestContext)
                    .ConfigureAwait(false);
                    var aliases = metadata.Aliases;

                    refreshTokens.RemoveAll(
                        item => !aliases.ContainsOrdinalIgnoreCase(item.Environment));
                }

                requestParams.RequestContext.Logger.Info("Refresh token found in the cache? - " + (refreshTokens.Count != 0));

                if (refreshTokens.Count > 0)
                {
                    return refreshTokens.FirstOrDefault();
                }
            }
            else
            {
                requestParams.RequestContext.Logger.Verbose("No RTs found in the MSAL cache ");
            }

            requestParams.RequestContext.Logger.Verbose("Checking ADAL cache for matching RT. ");

            if (IsLegacyAdalCacheEnabled(requestParams) &&
                requestParams.Account != null &&
                string.IsNullOrEmpty(familyId)) // ADAL legacy cache does not store FRTs
            {
                var metadata =
                  await ServiceBundle.InstanceDiscoveryManager.GetMetadataEntryTryAvoidNetworkAsync(
                      requestParams.AuthorityInfo,
                      refreshTokens.Select(rt => rt.Environment),  // if all environments are known, a network call can be avoided
                      requestParams.RequestContext)
                  .ConfigureAwait(false);
                var aliases = metadata.Aliases;

                return CacheFallbackOperations.GetRefreshToken(
                    requestParams.RequestContext.Logger,
                    LegacyCachePersistence,
                    aliases,
                    requestParams.AppConfig.ClientId,
                    requestParams.Account);
            }

            return null;
        }

        private static void FilterRefreshTokensByHomeAccountIdOrAssertion(
            List<MsalRefreshTokenCacheItem> cacheItems,
            AuthenticationRequestParameters requestParams,
            string familyId)
        {
            if (requestParams.ApiId == ApiEvent.ApiIds.AcquireTokenOnBehalfOf) // OBO
            {
                cacheItems.FilterWithLogging(item =>
                                !string.IsNullOrEmpty(item.OboCacheKey) &&
                                item.OboCacheKey.Equals(
                                !string.IsNullOrEmpty(requestParams.LongRunningOboCacheKey) ? requestParams.LongRunningOboCacheKey : requestParams.UserAssertion.AssertionHash,
                                    StringComparison.OrdinalIgnoreCase),
                                requestParams.RequestContext.Logger,
                                !string.IsNullOrEmpty(requestParams.LongRunningOboCacheKey) ?
                                $"Filtering RT by user-provided cache key: {requestParams.LongRunningOboCacheKey}" :
                                $"Filtering RT by user assertion: {requestParams.UserAssertion.AssertionHash}");
            }
            else
            {
                cacheItems.FilterWithLogging(item => item.HomeAccountId.Equals(
                                requestParams.Account.HomeAccountId?.Identifier, StringComparison.OrdinalIgnoreCase),
                                requestParams.RequestContext.Logger,
                                "Filtering RT by home account id");
            }

            // This will also filter for the case when familyId is null and exclude RTs with familyId in filtered list
            cacheItems.FilterWithLogging(item =>
                    string.Equals(item.FamilyId ?? string.Empty,
                    familyId ?? string.Empty, StringComparison.OrdinalIgnoreCase),
                    requestParams.RequestContext.Logger,
                    "Filtering RT by family id");

            // if there is a value in familyId, we are looking for FRT and hence ignore filter with clientId
            if (string.IsNullOrEmpty(familyId))
            {
                cacheItems.FilterWithLogging(item => item.ClientId.Equals(
                            requestParams.AppConfig.ClientId, StringComparison.OrdinalIgnoreCase),
                            requestParams.RequestContext.Logger,
                            "Filtering RT by client id");
            }
        }

        async Task<bool?> ITokenCacheInternal.IsFociMemberAsync(AuthenticationRequestParameters requestParams, string familyId)
        {
            var logger = requestParams.RequestContext.Logger;
            if (requestParams?.AuthorityInfo?.CanonicalAuthority == null)
            {
                logger.Warning("No authority details, can't check app metadata. Returning unknown. ");
                return null;
            }

            var allAppMetadata = Accessor.GetAllAppMetadata();

            var instanceMetadata = await ServiceBundle.InstanceDiscoveryManager.GetMetadataEntryTryAvoidNetworkAsync(
                    requestParams.AuthorityInfo,
                    allAppMetadata.Select(m => m.Environment),
                    requestParams.RequestContext)
                .ConfigureAwait(false);

            var appMetadata =
                instanceMetadata.Aliases
                .Select(env => Accessor.GetAppMetadata(new MsalAppMetadataCacheKey(ClientId, env)))
                .FirstOrDefault(item => item != null);

            // From a FOCI perspective, an app has 3 states - in the family, not in the family or unknown
            // Unknown is a valid state, where we never fetched tokens for that app or when we used an older
            // version of MSAL which did not record app metadata.
            if (appMetadata == null)
            {
                logger.Warning("No app metadata found. Returning unknown. ");
                return null;
            }

            return appMetadata.FamilyId == familyId;
        }

        /// <remarks>
        /// Get accounts should not make a network call, if possible. This can be achieved if
        /// all the environments in the token cache are known to MSAL, as MSAL keeps a list of
        /// known environments in <see cref="KnownMetadataProvider"/>
        /// </remarks>
        async Task<IEnumerable<IAccount>> ITokenCacheInternal.GetAccountsAsync(AuthenticationRequestParameters requestParameters)
        {
            var logger = requestParameters.RequestContext.Logger;
            var environment = requestParameters.AuthorityInfo.Host;
            bool filterByClientId = !_featureFlags.IsFociEnabled;
            bool isAadAuthority = requestParameters.AuthorityInfo.AuthorityType == AuthorityType.Aad;

            // this will either be the home account ID or null, it can never be OBO assertion or tenant ID
            string partitionKey = CacheKeyFactory.GetKeyFromRequest(requestParameters);

            var refreshTokenCacheItems = Accessor.GetAllRefreshTokens(partitionKey);
            var accountCacheItems = Accessor.GetAllAccounts(partitionKey);

            if (filterByClientId)
            {
                FilterTokensByClientId(refreshTokenCacheItems);
            }

            if (logger.IsLoggingEnabled(LogLevel.Verbose))
                logger.Verbose($"GetAccounts found {refreshTokenCacheItems.Count} RTs and {accountCacheItems.Count} accounts in MSAL cache. ");

            // Multi-cloud support - must filter by environment.
            ISet<string> allEnvironmentsInCache = new HashSet<string>(
                accountCacheItems.Select(aci => aci.Environment),
                StringComparer.OrdinalIgnoreCase);
            allEnvironmentsInCache.UnionWith(refreshTokenCacheItems.Select(rt => rt.Environment));

            AdalUsersForMsal adalUsersResult = null;

            if (IsLegacyAdalCacheEnabled(requestParameters))
            {
                adalUsersResult = CacheFallbackOperations.GetAllAdalUsersForMsal(
                    logger,
                    LegacyCachePersistence,
                    ClientId);
                allEnvironmentsInCache.UnionWith(adalUsersResult.GetAdalUserEnvironments());
            }

            InstanceDiscoveryMetadataEntry instanceMetadata = await ServiceBundle.InstanceDiscoveryManager.GetMetadataEntryTryAvoidNetworkAsync(
                requestParameters.AuthorityInfo,
                allEnvironmentsInCache,
                requestParameters.RequestContext).ConfigureAwait(false);

            // If the client application is instance aware then we skip the filter with environment
            // since the authority in request is different from the authority used to get the token
            if (!requestParameters.AppConfig.MultiCloudSupportEnabled)
            {
                refreshTokenCacheItems.RemoveAll(rt => !instanceMetadata.Aliases.ContainsOrdinalIgnoreCase(rt.Environment));
                accountCacheItems.RemoveAll(acc => !instanceMetadata.Aliases.ContainsOrdinalIgnoreCase(acc.Environment));
            }

            if (logger.IsLoggingEnabled(LogLevel.Verbose))
                logger.Verbose($"GetAccounts found {refreshTokenCacheItems.Count} RTs and {accountCacheItems.Count} accounts in MSAL cache after environment filtering. ");

            IDictionary<string, Account> clientInfoToAccountMap = new Dictionary<string, Account>();
            foreach (MsalRefreshTokenCacheItem rtItem in refreshTokenCacheItems)
            {
                foreach (MsalAccountCacheItem account in accountCacheItems)
                {
                    if (RtMatchesAccount(rtItem, account))
                    {
                        var tenantProfiles = await GetTenantProfilesAsync(requestParameters, account.HomeAccountId).ConfigureAwait(false);

                        clientInfoToAccountMap[rtItem.HomeAccountId] = new Account(
                            account.HomeAccountId,
                            account.PreferredUsername,
                            requestParameters.AppConfig.MultiCloudSupportEnabled ?
                                account.Environment : // If multi cloud support is enabled keep the cached environment
                                environment, // Preserve the environment passed in by the user
                            account.WamAccountIds,
                            tenantProfiles?.Values);

                        break;
                    }
                }
            }

            if (IsLegacyAdalCacheEnabled(requestParameters))
            {
                UpdateMapWithAdalAccountsWithClientInfo(
                    environment,
                    instanceMetadata.Aliases,
                    adalUsersResult,
                    clientInfoToAccountMap);
            }

            // Add WAM accounts stored in MSAL's cache - for which we do not have an RT
            if (requestParameters.AppConfig.IsBrokerEnabled && ServiceBundle.PlatformProxy.BrokerSupportsWamAccounts)
            {
                foreach (MsalAccountCacheItem cachedAccount in accountCacheItems)
                {
                    if (!clientInfoToAccountMap.ContainsKey(cachedAccount.HomeAccountId) &&
                        cachedAccount.WamAccountIds != null &&
                        cachedAccount.WamAccountIds.ContainsKey(requestParameters.AppConfig.ClientId))
                    {
                        var tenantProfiles = await GetTenantProfilesAsync(requestParameters, cachedAccount.HomeAccountId).ConfigureAwait(false);

                        var wamAccount = new Account(
                            cachedAccount.HomeAccountId,
                            cachedAccount.PreferredUsername,
                            environment,
                            cachedAccount.WamAccountIds,
                            tenantProfiles?.Values);

                        clientInfoToAccountMap[cachedAccount.HomeAccountId] = wamAccount;
                    }
                }
            }

            var accounts = new List<IAccount>(clientInfoToAccountMap.Values);

            if (IsLegacyAdalCacheEnabled(requestParameters))
            {
                UpdateWithAdalAccountsWithoutClientInfo(environment,
                 instanceMetadata.Aliases,
                 adalUsersResult,
                 accounts);
            }

            if (!string.IsNullOrEmpty(requestParameters.HomeAccountId))
            {
                accounts = accounts.Where(acc => acc.HomeAccountId.Identifier.Equals(
                    requestParameters.HomeAccountId,
                    StringComparison.OrdinalIgnoreCase)).ToList();

                if (logger.IsLoggingEnabled(LogLevel.Verbose))
                    logger.Verbose($"Filtered by home account id. Remaining accounts {accounts.Count()} ");
            }

            return accounts;
        }

        private static void UpdateMapWithAdalAccountsWithClientInfo(
          string envFromRequest,
          IEnumerable<string> envAliases,
          AdalUsersForMsal adalUsers,
          IDictionary<string, Account> clientInfoToAccountMap)
        {
            foreach (KeyValuePair<string, AdalUserInfo> pair in adalUsers?.GetUsersWithClientInfo(envAliases))
            {
                var clientInfo = ClientInfo.CreateFromJson(pair.Key);
                string accountIdentifier = clientInfo.ToAccountIdentifier();

                if (!clientInfoToAccountMap.ContainsKey(accountIdentifier))
                {
                    clientInfoToAccountMap[accountIdentifier] = new Account(
                            accountIdentifier, pair.Value.DisplayableId, envFromRequest);
                }
            }
        }

        private void UpdateWithAdalAccountsWithoutClientInfo(
            string envFromRequest,
            IEnumerable<string> envAliases,
            AdalUsersForMsal adalUsers,
            List<IAccount> accounts)
        {
            var uniqueUserNames = accounts.Select(a => a.Username).Distinct().ToList();

            foreach (AdalUserInfo user in adalUsers?.GetUsersWithoutClientInfo(envAliases))
            {
                if (!string.IsNullOrEmpty(user.DisplayableId) && !uniqueUserNames.Contains(user.DisplayableId))
                {
                    accounts.Add(new Account(null, user.DisplayableId, envFromRequest));
                    uniqueUserNames.Add(user.DisplayableId);
                }
            }
        }

        async Task<MsalIdTokenCacheItem> ITokenCacheInternal.GetIdTokenCacheItemAsync(MsalAccessTokenCacheItem msalAccessTokenCacheItem)
        {
            var idToken = (await GetOrCreateAccessorAsync(CacheKeyFactory.GetIdTokenKeyFromCachedItem(msalAccessTokenCacheItem)).ConfigureAwait(false)).GetIdToken(msalAccessTokenCacheItem);
            return idToken;
        }

        private async Task<IDictionary<string, TenantProfile>> GetTenantProfilesAsync(
            AuthenticationRequestParameters requestParameters,
            string homeAccountId)
        {
            if (requestParameters.AuthorityInfo.AuthorityType != AuthorityType.Aad)
            {
                return null;
            }

            Debug.Assert(homeAccountId != null);

            var idTokenCacheItems = (await GetOrCreateAccessorAsync(homeAccountId).ConfigureAwait(false)).GetAllIdTokens(homeAccountId);
            FilterTokensByClientId(idTokenCacheItems);

            if (!requestParameters.AppConfig.MultiCloudSupportEnabled)
            {
                ISet<string> allEnvironmentsInCache = new HashSet<string>(
                    idTokenCacheItems.Select(aci => aci.Environment),
                    StringComparer.OrdinalIgnoreCase);

                InstanceDiscoveryMetadataEntry instanceMetadata = await ServiceBundle.InstanceDiscoveryManager.GetMetadataEntryTryAvoidNetworkAsync(
                    requestParameters.AuthorityInfo,
                    allEnvironmentsInCache,
                    requestParameters.RequestContext).ConfigureAwait(false);

                idTokenCacheItems.RemoveAll(idToken => !instanceMetadata.Aliases.ContainsOrdinalIgnoreCase(idToken.Environment));
            }

            // some accessors might not support partitioning, so make sure to filter by home account id
            idTokenCacheItems.RemoveAll(idToken => !homeAccountId.Equals(idToken.HomeAccountId));

            Dictionary<string, TenantProfile> tenantProfiles = new Dictionary<string, TenantProfile>();
            foreach (MsalIdTokenCacheItem idTokenCacheItem in idTokenCacheItems)
            {
                tenantProfiles[idTokenCacheItem.TenantId] = new TenantProfile(idTokenCacheItem);
            }

            return tenantProfiles;
        }

        async Task<Account> ITokenCacheInternal.GetAccountAssociatedWithAccessTokenAsync(
            AuthenticationRequestParameters requestParameters,
            MsalAccessTokenCacheItem msalAccessTokenCacheItem)
        {
            Debug.Assert(msalAccessTokenCacheItem.HomeAccountId != null);

            var tenantProfiles = await GetTenantProfilesAsync(requestParameters, msalAccessTokenCacheItem.HomeAccountId).ConfigureAwait(false);

            var accountCacheItem = (await GetOrCreateAccessorAsync(CacheKeyFactory.GetIdTokenKeyFromCachedItem(msalAccessTokenCacheItem)).ConfigureAwait(false)).GetAccount(
                new MsalAccountCacheKey(
                    msalAccessTokenCacheItem.Environment,
                    msalAccessTokenCacheItem.TenantId,
                    msalAccessTokenCacheItem.HomeAccountId,
                    requestParameters.Account?.Username));

            return new Account(
                msalAccessTokenCacheItem.HomeAccountId,
                accountCacheItem?.PreferredUsername,
                accountCacheItem?.Environment,
                accountCacheItem?.WamAccountIds,
                tenantProfiles?.Values);
        }

        async Task ITokenCacheInternal.RemoveAccountAsync(IAccount account, AuthenticationRequestParameters requestParameters)
        {
            requestParameters.RequestContext.Logger.Verbose($"[RemoveAccountAsync] Entering token cache semaphore. Count {_semaphoreSlim.GetCurrentCountLogMessage()}");
            await _semaphoreSlim.WaitAsync(requestParameters.RequestContext.UserCancellationToken).ConfigureAwait(false);
            requestParameters.RequestContext.Logger.Verbose("[RemoveAccountAsync] Entered token cache semaphore");

            try
            {
                requestParameters.RequestContext.Logger.Info("Removing user from cache..");

                ITokenCacheInternal tokenCacheInternal = this;

                try
                {
                    if (tokenCacheInternal.IsAppSubscribedToSerializationEvents())
                    {
                        var args = new TokenCacheNotificationArgs(
                            tokenCache: this,
                            clientId: ClientId,
                            account: account,
                            hasStateChanged: true,
                            tokenCacheInternal.IsApplicationCache,
                            suggestedCacheKey: account.HomeAccountId.Identifier,
                            hasTokens: tokenCacheInternal.HasTokensNoLocks(),
                            suggestedCacheExpiry: null,
                            cancellationToken: requestParameters.RequestContext.UserCancellationToken,
                            correlationId: requestParameters.RequestContext.CorrelationId,
                            requestScopes: requestParameters.Scope,
<<<<<<< HEAD
                            requestTenantId: requestParameters.AuthorityManager.OriginalAuthority.TenantId);

=======
                            requestTenantId: requestParameters.AuthorityManager.OriginalAuthority.TenantId,
                            identityLogger: requestParameters.RequestContext.Logger.IdentityLogger,
                            piiLoggingEnabled: requestParameters.RequestContext.Logger.PiiLoggingEnabled);
                            
>>>>>>> dbc5e16c

                        await tokenCacheInternal.OnBeforeAccessAsync(args).ConfigureAwait(false);
                        await tokenCacheInternal.OnBeforeWriteAsync(args).ConfigureAwait(false);
                    }

                    RemoveAccountInternalAsync(account, requestParameters.RequestContext);
                    if (IsLegacyAdalCacheEnabled(requestParameters))
                    {
                        CacheFallbackOperations.RemoveAdalUser(
                           requestParameters.RequestContext.Logger,
                           LegacyCachePersistence,
                           ClientId,
                           account.Username,
                           account.HomeAccountId?.Identifier);
                    }
                }
                finally
                {
                    if (tokenCacheInternal.IsAppSubscribedToSerializationEvents())
                    {
                        var args = new TokenCacheNotificationArgs(
                           tokenCache: this,
                           clientId: ClientId,
                           account: account,
                           hasStateChanged: true,
                           tokenCacheInternal.IsApplicationCache,
                           suggestedCacheKey: account.HomeAccountId.Identifier,
                           hasTokens: tokenCacheInternal.HasTokensNoLocks(),
                           suggestedCacheExpiry: null,
                           cancellationToken: requestParameters.RequestContext.UserCancellationToken,
                           correlationId: requestParameters.RequestContext.CorrelationId,
                           requestScopes: requestParameters.Scope,
                           requestTenantId: requestParameters.AuthorityManager.OriginalAuthority.TenantId,
                           identityLogger: requestParameters.RequestContext.Logger.IdentityLogger,
                            piiLoggingEnabled: requestParameters.RequestContext.Logger.PiiLoggingEnabled);


                        await tokenCacheInternal.OnAfterAccessAsync(args).ConfigureAwait(false);
                    }
                }
            }
            finally
            {
#pragma warning disable CS0618 // Type or member is obsolete
                HasStateChanged = false;
#pragma warning restore CS0618 // Type or member is obsolete

                _semaphoreSlim.Release();
            }
        }

        bool ITokenCacheInternal.HasTokensNoLocks()
        {
            return Accessor.HasAccessOrRefreshTokens();
        }

        internal /* internal for test only */ async Task RemoveAccountInternalAsync(IAccount account, RequestContext requestContext)
        {
            if (account.HomeAccountId == null)
            {
                // adalv3 account
                return;
            }

            string partitionKey = account.HomeAccountId.Identifier;

            var accessor = await GetOrCreateAccessorAsync(partitionKey).ConfigureAwait(false);

            var refreshTokens = accessor.GetAllRefreshTokens(partitionKey);
            refreshTokens.RemoveAll(item => !item.HomeAccountId.Equals(account.HomeAccountId.Identifier, StringComparison.OrdinalIgnoreCase));

            // To maintain backward compatibility with other MSALs, filter all credentials by clientID if
            // FOCI is disabled or if an FRT is not present
            bool filterByClientId = !_featureFlags.IsFociEnabled || !FrtExists(refreshTokens);

            // Delete all credentials associated with this IAccount
            if (filterByClientId)
            {
                FilterTokensByClientId(refreshTokens);
            }

            foreach (MsalRefreshTokenCacheItem refreshTokenCacheItem in refreshTokens)
            {
                accessor.DeleteRefreshToken(refreshTokenCacheItem);
            }

            requestContext.Logger.Info($"Deleted {refreshTokens.Count} refresh tokens.");

            var accessTokens = accessor.GetAllAccessTokens(partitionKey);
            accessTokens.RemoveAll(item => !item.HomeAccountId.Equals(account.HomeAccountId.Identifier, StringComparison.OrdinalIgnoreCase));
            if (filterByClientId)
            {
                FilterTokensByClientId(accessTokens);
            }

            foreach (MsalAccessTokenCacheItem accessTokenCacheItem in accessTokens)
            {
                accessor.DeleteAccessToken(accessTokenCacheItem);
            }

            requestContext.Logger.Info($"Deleted {accessTokens.Count} access tokens.");

            var idTokens = accessor.GetAllIdTokens(partitionKey);
            idTokens.RemoveAll(item => !item.HomeAccountId.Equals(account.HomeAccountId.Identifier, StringComparison.OrdinalIgnoreCase));
            if (filterByClientId)
            {
                FilterTokensByClientId(idTokens);
            }

            foreach (MsalIdTokenCacheItem idTokenCacheItem in idTokens)
            {
                accessor.DeleteIdToken(idTokenCacheItem);
            }

            requestContext.Logger.Info($"Deleted {idTokens.Count} ID tokens.");

            var accounts = accessor.GetAllAccounts(partitionKey);
            accounts.RemoveAll(item => !(item.HomeAccountId.Equals(account.HomeAccountId.Identifier, StringComparison.OrdinalIgnoreCase) &&
                               item.PreferredUsername.Equals(account.Username, StringComparison.OrdinalIgnoreCase)));

            foreach (MsalAccountCacheItem accountCacheItem in accounts)
            {
                accessor.DeleteAccount(accountCacheItem);
            }

            if (!((ITokenCacheInternal)this).IsAppSubscribedToSerializationEvents())
            {
                DateTimeOffset? cacheExpiry = CalculateSuggestedCacheExpiry(accessor, requestContext.Logger);
                await IdentityCacheWrapper.SetAsync(partitionKey, accessor, cacheExpiry).ConfigureAwait(false);
            }
        }

        // Cache setup is validated to be mutually exclusive - 
        // Token cache serialization is allowed only when WithCacheOptions is not used.
        private async Task<ITokenCacheAccessor> GetOrCreateAccessorAsync(string partitionKey)
        {
            // If user set up legacy cache serialization, then use old accessor instance (it would have been populated with tokens)
            // Otherwise, use IIdentityCache instance, either the user-provided or default.
            if (((ITokenCacheInternal)this).IsAppSubscribedToSerializationEvents())
            {
                return Accessor;
            }
            else
            {
                var cachedAccessor = await IdentityCacheWrapper.GetAsync<ITokenCacheAccessor>(partitionKey).ConfigureAwait(false);
                if (cachedAccessor == null)
                {
                    var proxy = ServiceBundle?.PlatformProxy ?? PlatformProxyFactory.CreatePlatformProxy(null);
                    cachedAccessor = proxy.CreateTokenCacheAccessor(ServiceBundle.Config.AccessorOptions, IsAppTokenCache);
                }
                return cachedAccessor;
            }
        }
    }
}<|MERGE_RESOLUTION|>--- conflicted
+++ resolved
@@ -1161,15 +1161,10 @@
                             cancellationToken: requestParameters.RequestContext.UserCancellationToken,
                             correlationId: requestParameters.RequestContext.CorrelationId,
                             requestScopes: requestParameters.Scope,
-<<<<<<< HEAD
-                            requestTenantId: requestParameters.AuthorityManager.OriginalAuthority.TenantId);
-
-=======
                             requestTenantId: requestParameters.AuthorityManager.OriginalAuthority.TenantId,
                             identityLogger: requestParameters.RequestContext.Logger.IdentityLogger,
                             piiLoggingEnabled: requestParameters.RequestContext.Logger.PiiLoggingEnabled);
                             
->>>>>>> dbc5e16c
 
                         await tokenCacheInternal.OnBeforeAccessAsync(args).ConfigureAwait(false);
                         await tokenCacheInternal.OnBeforeWriteAsync(args).ConfigureAwait(false);
